# NXCloud - NextCloud Client CLI

[![Build Status](https://travis-ci.com/budde25/nextcloud-client-cli.svg?token=h2VpZBHUrSqEk7SD3Acq&branch=master)](https://travis-ci.com/budde25/nextcloud-client-cli)
[![Crates.io](https://img.shields.io/crates/v/nxcloud)](https://crates.io/crates/nxcloud)
[![Crates.io](https://img.shields.io/crates/d/nxcloud)](https://crates.io/crates/nxcloud)
[![nxcloud](https://snapcraft.io//nxcloud/badge.svg)](https://snapcraft.io/nxcloud)

A CLI client to interact with a NextCloud server. It makes it possible to push and pull files between a client and a NextCloud server without the need of a GUI. This CLI is completly compatatible with Linux. It has also been built with Windows and MacOs in mind, but they are untested ATM and mileage may vary.

## Install

<<<<<<< HEAD
`snap install nxcloud`, installs the latest stable release.  
`cargo install nxcloud`, requires libdbus-1-dev to compile.
=======
`snap install nxcloud` reccommended.  
`cargo install nxcloud`, requires extra packages to compile (list in setup), not reccomended.
>>>>>>> ebb6f170

## Usage

```                                                             
nxcloud 0.1.0
A command line client for interacting with your NextCloud server.

USAGE:
    nxcloud <SUBCOMMAND>

FLAGS:
    -h, --help       Prints help information
    -V, --version    Prints version information

SUBCOMMANDS:
    help      Prints this message or the help of the given subcommand(s)
    login     Login to your NextCloud server, please provide a app password for security
    logout    Logout of your NextCloud server
    pull      Pull a file from the server to your local machine
    push      Push a file from your local machine to the server
    status    Display's the account status
```
Use `nxcloud <subcommand> help` for help with that subcommand.  

## Setup

* Install [Rust](https://www.rust-lang.org/tools/install)  
* Install libdbus-1-dev, build-essential, libssl-dev (Linux only) <br> `apt install libdbus-1-dev build-essential libssl-dev` (Debain based)
* Clone repository  

### Compile and Run

`cargo build` Will build an executable.  
`cargo run -- <args>` Will build and run an executable.  
`cargo doc` Will build the documentation.  

### Testing

`cargo test` Will run all the unit tests except for the ignored ones, ignored because they use network and won't pass 100% reliably.  
`cargo test -- --ignored` Will run all the tests, some may fail depending on server response time and your internet capabilities.  

## Built With

[Rust](https://www.rust-lang.org/)

## License

[GNU General Public License v3.0](https://github.com/budde25/nextcloud-client-cli/blob/master/LICENSE)  

## Author

Ethan Budd<|MERGE_RESOLUTION|>--- conflicted
+++ resolved
@@ -9,17 +9,12 @@
 
 ## Install
 
-<<<<<<< HEAD
-`snap install nxcloud`, installs the latest stable release.  
-`cargo install nxcloud`, requires libdbus-1-dev to compile.
-=======
 `snap install nxcloud` reccommended.  
 `cargo install nxcloud`, requires extra packages to compile (list in setup), not reccomended.
->>>>>>> ebb6f170
 
 ## Usage
 
-```                                                             
+```
 nxcloud 0.1.0
 A command line client for interacting with your NextCloud server.
 
@@ -38,6 +33,7 @@
     push      Push a file from your local machine to the server
     status    Display's the account status
 ```
+
 Use `nxcloud <subcommand> help` for help with that subcommand.  
 
 ## Setup
